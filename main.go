--- conflicted
+++ resolved
@@ -41,15 +41,10 @@
 	flagVerbose     = flag.Bool("v", false, "verbose logging")
 	flagInsecureTLS = flag.Bool("k", false, "allow insecure TLS")
 	//flagServer      = flag.String("server", ":3179", "Camlistore server address")
-<<<<<<< HEAD
 	flagForgeCtime = flag.Bool("forgectime", false, "forge ctime to be less or equal to mtime")
 	flagNoAuth     = flag.Bool("noauth", false, "no HTTP Basic Authentication, even if CAMLI_AUTH is set")
 	flagListen     = flag.String("listen", ":3178", "listen on")
-=======
-	flagNoAuth   = flag.Bool("noauth", false, "no HTTP Basic Authentication, even if CAMLI_AUTH is set")
-	flagListen   = flag.String("listen", ":3178", "listen on")
 	flagParanoid = flag.String("paranoid", "", "Paranoid mode: save uploaded files also under this dir")
->>>>>>> 1a891537
 
 	server string
 )
